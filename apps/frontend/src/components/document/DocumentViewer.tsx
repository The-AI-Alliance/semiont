'use client';

import React, { useState, useEffect, useCallback, useRef } from 'react';
import { useRouter } from 'next/navigation';
import { AnnotateView } from './AnnotateView';
import { BrowseView } from './BrowseView';
import { AnnotationPopup } from '@/components/AnnotationPopup';
import type { Annotation } from '@semiont/core-types';
import { getExactText, getTextPositionSelector, isHighlight, isReference } from '@semiont/core-types';
import { useDocumentAnnotations } from '@/contexts/DocumentAnnotationsContext';
import { useKeyboardShortcuts } from '@/hooks/useKeyboardShortcuts';
import type { Document as SemiontDocument } from '@/lib/api-client';
import { api } from '@/lib/api-client';

interface Props {
  document: SemiontDocument & { content: string };
  highlights: Annotation[];
  references: Annotation[];
  onRefetchAnnotations?: () => void;
  onWikiLinkClick?: (pageName: string) => void;
  curationMode?: boolean;
  onGenerateDocument?: (referenceId: string, options: { title: string; prompt?: string }) => void;
  generatingReferenceId?: string | null;
  onAnnotationHover?: (annotationId: string | null) => void;
  hoveredAnnotationId?: string | null;
  scrollToAnnotationId?: string | null;
  showLineNumbers?: boolean;
}

export function DocumentViewer({
  document,
  highlights,
  references,
  onRefetchAnnotations,
  onWikiLinkClick,
  curationMode = false,
  onGenerateDocument,
  generatingReferenceId,
  onAnnotationHover,
  hoveredAnnotationId,
  scrollToAnnotationId,
  showLineNumbers = false
}: Props) {
  const router = useRouter();
  const documentViewerRef = useRef<HTMLDivElement>(null);

  // Use prop directly instead of internal state
  const activeView = curationMode ? 'annotate' : 'browse';
  const {
    addHighlight,
    addReference,
    deleteAnnotation,
    convertHighlightToReference,
    convertReferenceToHighlight
  } = useDocumentAnnotations();

  // API mutations
  const resolveReferenceMutation = api.annotations.resolve.useMutation();

  // Annotation popup state
  const [selectedText, setSelectedText] = useState<string>('');
  const [focusedAnnotationId, setFocusedAnnotationId] = useState<string | null>(null);
  const [annotationPosition, setAnnotationPosition] = useState<{ start: number; end: number } | null>(null);
  const [showAnnotationPopup, setShowAnnotationPopup] = useState(false);
  const [editingAnnotation, setEditingAnnotation] = useState<Annotation | null>(null);
  const [popupPosition, setPopupPosition] = useState<{ x: number; y: number }>({ x: 0, y: 0 });

  // Handle text selection from SourceView - memoized
  const handleTextSelection = useCallback((exact: string, position: { start: number; end: number }) => {
    setSelectedText(exact);
    setAnnotationPosition(position);

    // Get mouse position for popup
    const selection = window.getSelection();
    if (selection && selection.rangeCount > 0) {
      const range = selection.getRangeAt(0);
      const rect = range.getBoundingClientRect();
      setPopupPosition({ x: rect.left, y: rect.bottom + 10 });
    }

    setShowAnnotationPopup(true);
    setEditingAnnotation(null);
  }, []);
  
  // Handle annotation clicks - memoized
  const handleAnnotationClick = useCallback((annotation: any, event?: React.MouseEvent) => {
    // If it's a resolved reference, navigate to it (in both curation and browse mode)
    if (isReference(annotation) && annotation.body.source) {
      router.push(`/know/document/${encodeURIComponent(annotation.body.source)}`);
      return;
    }

    // For other annotations in Annotate mode, show the popup
    if (curationMode) {
      setEditingAnnotation({
        ...annotation,  // Include all required fields (documentId, text, selector, entityTypes, etc.)
        resolvedDocumentName: annotation.referencedDocumentName
      });
<<<<<<< HEAD
      setSelectedText(getExactText(annotation.target.selector));
      const posSelector = getTextPositionSelector(annotation.target.selector);
      if (posSelector) {
        setSelectionPosition({
          start: posSelector.offset,
          end: posSelector.offset + posSelector.length
=======
      setSelectedText(annotation.exact);
      if (annotation.selector) {
        setAnnotationPosition({
          start: annotation.selector.offset,
          end: annotation.selector.offset + annotation.selector.length
>>>>>>> fff27302
        });
      }

      // Set popup position based on click
      if (event) {
        setPopupPosition({ x: event.clientX, y: event.clientY + 10 });
      } else {
        // Fallback to center if no event
        setPopupPosition({ x: window.innerWidth / 2 - 200, y: window.innerHeight / 2 - 250 });
      }

      setShowAnnotationPopup(true);
    }
  }, [router, curationMode]);

  // Handle annotation right-clicks - memoized
  const handleAnnotationRightClick = useCallback((annotation: any, x: number, y: number) => {
    setEditingAnnotation({
      ...annotation,  // Include all required fields
      resolvedDocumentName: annotation.referencedDocumentName
    });
<<<<<<< HEAD
    setSelectedText(annotation.target.selector?.target.selector.exact || '');
    if (annotation.target.selector) {
      setSelectionPosition({
=======
    setSelectedText(annotation.selector?.exact || '');
    if (annotation.selector) {
      setAnnotationPosition({
>>>>>>> fff27302
        start: annotation.selector.offset,
        end: annotation.selector.offset + annotation.selector.length
      });
    }
    setPopupPosition({ x, y: y + 10 });
    setShowAnnotationPopup(true);
  }, []);

  // Handle clicking 🔗 icon on resolved reference - show popup instead of navigating
  const handleResolvedReferenceWidgetClick = useCallback((documentId: string) => {
    const reference = references.find(r => r.body.source === documentId);
    if (reference && reference.body.type) {
      setEditingAnnotation({
        ...reference,  // Include all fields from reference (documentId, text, selector, etc.)
        resolvedDocumentName: 'Document'
      });
<<<<<<< HEAD
      setSelectedText(getExactText(reference.target.selector) || '');
      const posSelector = getTextPositionSelector(reference.target.selector);
      if (posSelector) {
        setSelectionPosition({
          start: posSelector.offset,
          end: posSelector.offset + posSelector.length
=======
      setSelectedText(reference.exact || '');
      if (reference.selector) {
        setAnnotationPosition({
          start: reference.selector.offset,
          end: reference.selector.offset + reference.selector.length
>>>>>>> fff27302
        });
      }
      setPopupPosition({ x: window.innerWidth / 2 - 200, y: window.innerHeight / 2 - 250 });
      setShowAnnotationPopup(true);
    }
  }, [references]);
  
  // Handle creating highlights - memoized
  const handleCreateHighlight = useCallback(async () => {
    if (!annotationPosition || !selectedText) return;
    
    try {
      if (editingAnnotation) {
        if (isReference(editingAnnotation)) {
          // Convert reference to highlight
          await convertReferenceToHighlight(references, editingAnnotation.id);
        }
        // If already a highlight, do nothing
      } else {
        // Create new highlight
        await addHighlight(document.id, selectedText, annotationPosition);
      }

      // Refetch annotations to update UI
      onRefetchAnnotations?.();

      // Close popup
      setShowAnnotationPopup(false);
      setSelectedText('');
      setAnnotationPosition(null);
      setEditingAnnotation(null);
    } catch (err) {
      console.error('Failed to create highlight:', err);
    }
  }, [annotationPosition, selectedText, editingAnnotation, document.id, addHighlight, convertReferenceToHighlight, references, onRefetchAnnotations]);
  
  // Handle creating references - memoized
  const handleCreateReference = useCallback(async (targetDocId?: string, entityType?: string, referenceType?: string) => {
    if (!annotationPosition || !selectedText) return;
    
    try {
      if (editingAnnotation) {
        if (isHighlight(editingAnnotation)) {
          // Convert highlight to reference
          await convertHighlightToReference(highlights, editingAnnotation.id, targetDocId, entityType, referenceType);
        } else {
          // Update existing reference
          await deleteAnnotation(editingAnnotation.id, document.id);
          await addReference(document.id, selectedText, annotationPosition, targetDocId, entityType, referenceType);
        }
      } else {
        // Create new reference
        const newId = await addReference(document.id, selectedText, annotationPosition, targetDocId, entityType, referenceType);
        console.log('[DocumentViewer] Created reference:', newId);
      }

      // Refetch annotations to update UI
      console.log('[DocumentViewer] Calling onRefetchAnnotations');
      onRefetchAnnotations?.();
      console.log('[DocumentViewer] onRefetchAnnotations called');

      // Close popup
      setShowAnnotationPopup(false);
      setSelectedText('');
      setAnnotationPosition(null);
      setEditingAnnotation(null);
    } catch (err) {
      console.error('Failed to create reference:', err);
    }
  }, [annotationPosition, selectedText, editingAnnotation, document.id, addReference, deleteAnnotation, convertHighlightToReference, highlights, onRefetchAnnotations]);
  
  // Handle deleting annotations - memoized
  const handleDeleteAnnotation = useCallback(async (id: string) => {
    console.log('[DocumentViewer] handleDeleteAnnotation called with id:', id);
    try {
      await deleteAnnotation(id, document.id);

      // Refetch annotations to update UI
      onRefetchAnnotations?.();

      setShowAnnotationPopup(false);
      setEditingAnnotation(null);
    } catch (err) {
      console.error('Failed to delete annotation:', err);
    }
  }, [deleteAnnotation, onRefetchAnnotations]);

  // Quick action: Delete annotation from widget
  const handleDeleteAnnotationWidget = useCallback(async (annotation: any) => {
    console.log('[DocumentViewer] Delete annotation from widget:', annotation);
    await handleDeleteAnnotation(annotation.id);
  }, [handleDeleteAnnotation]);

  // Quick action: Convert annotation from widget
  const handleConvertAnnotationWidget = useCallback(async (annotation: any) => {
    console.log('[DocumentViewer] Convert annotation from widget:', annotation);
    try {
      if (annotation.body.type === 'highlight') {
        // Convert highlight to reference (open dialog to get target)
        setEditingAnnotation({
          ...annotation,
          type: 'highlight'
        });
<<<<<<< HEAD
        setShowSelectionPopup(true);
      } else if (annotation.body.type === 'reference') {
=======
        setShowAnnotationPopup(true);
      } else if (annotation.type === 'reference') {
>>>>>>> fff27302
        // Convert reference to highlight
        await convertReferenceToHighlight(references, annotation.id);
        onRefetchAnnotations?.();
      }
    } catch (err) {
      console.error('Failed to convert annotation:', err);
    }
  }, [convertReferenceToHighlight, references, onRefetchAnnotations]);

  // Close popup - memoized
  const handleClosePopup = useCallback(() => {
    setShowAnnotationPopup(false);
    setSelectedText('');
    setAnnotationPosition(null);
    setEditingAnnotation(null);
  }, []);

  // Handle keyboard shortcuts for annotations
  const handleQuickHighlight = useCallback(() => {
    if (!curationMode) return;

    // Check if there's selected text
    const selection = window.getSelection();
    if (selection && selection.toString().trim()) {
      const text = selection.toString();
      const range = selection.getRangeAt(0);

      // Calculate position using the same method as AnnotateView
      const container = documentViewerRef.current;
      if (container) {
        const preAnnotationRange = window.document.createRange();
        preAnnotationRange.selectNodeContents(container);
        preAnnotationRange.setEnd(range.startContainer, range.startOffset);

        const start = preAnnotationRange.toString().length;
        const end = start + text.length;

        const position = { start, end };

        // Directly create highlight
        addHighlight(document.id, text, position);

        // Clear annotation to remove sparkle animation
        selection.removeAllRanges();
      }
    }
  }, [curationMode, document.id, addHighlight]);

  const handleQuickReference = useCallback(() => {
    if (!curationMode) return;

    // Check if there's selected text
    const selection = window.getSelection();
    if (selection && selection.toString().trim()) {
      const text = selection.toString();
      const range = selection.getRangeAt(0);
      const rect = range.getBoundingClientRect();

      // Calculate position using the same method as AnnotateView
      const container = documentViewerRef.current;
      if (container) {
        const preAnnotationRange = window.document.createRange();
        preAnnotationRange.selectNodeContents(container);
        preAnnotationRange.setEnd(range.startContainer, range.startOffset);

        const start = preAnnotationRange.toString().length;
        const end = start + text.length;

        const position = { start, end };

        // Set state to show the AnnotationPopup
        setSelectedText(text);
        setAnnotationPosition(position);
        setPopupPosition({ x: rect.left, y: rect.bottom + 10 });
        setShowAnnotationPopup(true);
        setEditingAnnotation(null);

        // Clear annotation to remove sparkle animation
        selection.removeAllRanges();
      }
    }
  }, [curationMode]);

  const handleDeleteFocusedAnnotation = useCallback(() => {
    if (!curationMode || !focusedAnnotationId) return;

    // Find the annotation
    const annotation = [...highlights, ...references].find(a => a.id === focusedAnnotationId);
    if (annotation) {
      handleDeleteAnnotation(focusedAnnotationId);
      setFocusedAnnotationId(null);
    }
  }, [curationMode, focusedAnnotationId, highlights, references, handleDeleteAnnotation]);

  // Register keyboard shortcuts
  useKeyboardShortcuts([
    {
      key: 'h',
      handler: (e) => {
        // Don't trigger if user is typing
        const target = e.target as HTMLElement;
        if (
          target.tagName === 'INPUT' ||
          target.tagName === 'TEXTAREA' ||
          target.contentEditable === 'true'
        ) {
          return;
        }
        handleQuickHighlight();
      },
      description: 'Create highlight from annotation'
    },
    {
      key: 'r',
      handler: (e) => {
        // Don't trigger if user is typing
        const target = e.target as HTMLElement;
        if (
          target.tagName === 'INPUT' ||
          target.tagName === 'TEXTAREA' ||
          target.contentEditable === 'true'
        ) {
          return;
        }
        handleQuickReference();
      },
      description: 'Create reference from annotation'
    },
    {
      key: 'Delete',
      handler: (e) => {
        // Don't trigger if user is typing
        const target = e.target as HTMLElement;
        if (
          target.tagName === 'INPUT' ||
          target.tagName === 'TEXTAREA' ||
          target.contentEditable === 'true'
        ) {
          return;
        }
        handleDeleteFocusedAnnotation();
      },
      description: 'Delete focused annotation'
    }
  ]);
  
  return (
    <div ref={documentViewerRef} className="h-full">
      {/* Content */}
      {activeView === 'annotate' ? (
        document.archived ? (
          <AnnotateView
            content={document.content}
            highlights={highlights}
            references={references}
            onAnnotationClick={handleAnnotationClick}
            {...(onAnnotationHover && { onAnnotationHover })}
            {...(hoveredAnnotationId !== undefined && { hoveredAnnotationId })}
            {...(scrollToAnnotationId !== undefined && { scrollToAnnotationId })}
            enableWidgets={true}
            {...(onWikiLinkClick && { onWikiLinkClick })}
            onEntityTypeClick={(entityType) => {
              router.push(`/know?entityType=${encodeURIComponent(entityType)}`);
            }}
            onReferenceNavigate={handleResolvedReferenceWidgetClick}
            onUnresolvedReferenceClick={handleAnnotationClick}
            getTargetDocumentName={(documentId) => {
              // TODO: Add document cache lookup for better UX
              return undefined;
            }}
            {...(generatingReferenceId !== undefined && { generatingReferenceId })}
            onDeleteAnnotation={handleDeleteAnnotationWidget}
            onConvertAnnotation={handleConvertAnnotationWidget}
            showLineNumbers={showLineNumbers}
          />
        ) : (
          <AnnotateView
            content={document.content}
            highlights={highlights}
            references={references}
            onTextSelect={handleTextSelection}
            onAnnotationClick={handleAnnotationClick}
            onAnnotationRightClick={handleAnnotationRightClick}
            {...(onAnnotationHover && { onAnnotationHover })}
            {...(hoveredAnnotationId !== undefined && { hoveredAnnotationId })}
            {...(scrollToAnnotationId !== undefined && { scrollToAnnotationId })}
            enableWidgets={true}
            {...(onWikiLinkClick && { onWikiLinkClick })}
            onEntityTypeClick={(entityType) => {
              router.push(`/know?entityType=${encodeURIComponent(entityType)}`);
            }}
            onReferenceNavigate={handleResolvedReferenceWidgetClick}
            onUnresolvedReferenceClick={handleAnnotationClick}
            getTargetDocumentName={(documentId) => {
              // TODO: Add document cache lookup for better UX
              return undefined;
            }}
            {...(generatingReferenceId !== undefined && { generatingReferenceId })}
            onDeleteAnnotation={handleDeleteAnnotationWidget}
            onConvertAnnotation={handleConvertAnnotationWidget}
            showLineNumbers={showLineNumbers}
          />
        )
      ) : (
        <BrowseView
          content={document.content}
          highlights={highlights}
          references={references}
          onAnnotationClick={handleAnnotationClick}
          {...(onWikiLinkClick && { onWikiLinkClick })}
        />
      )}
      
      
      {/* Unified Annotation Popup */}
      <AnnotationPopup
        isOpen={showAnnotationPopup}
        onClose={handleClosePopup}
        position={popupPosition}
        selection={selectedText && annotationPosition ? {
          exact: selectedText,
          start: annotationPosition.start,
          end: annotationPosition.end
        } : null}
        {...(editingAnnotation && {
          annotation: editingAnnotation
        })}
        onCreateHighlight={handleCreateHighlight}
        onCreateReference={handleCreateReference}
        onUpdateAnnotation={async (updates) => {
          if (editingAnnotation && updates.body) {
            // Handle updates to existing annotation
            if (updates.body.type === 'SpecificResource') {
              // Convert highlight to reference
              await convertHighlightToReference(highlights, editingAnnotation.id);
            } else if (updates.body.type === 'TextualBody') {
              // Convert reference to highlight
              await convertReferenceToHighlight(references, editingAnnotation.id);
            } else if (updates.body.source === null) {
              // Unlink document
              await deleteAnnotation(editingAnnotation.id, document.id);
<<<<<<< HEAD
              await addReference(document.id, selectedText, selectionPosition!, undefined, editingAnnotation.body.entityTypes?.[0]);
            } else if (updates.body.source) {
=======
              await addReference(document.id, selectedText, annotationPosition!, undefined, editingAnnotation.entityTypes?.[0], editingAnnotation.referenceType);
            } else if (updates.referencedDocumentId) {
>>>>>>> fff27302
              // Resolve reference to a document (old-fashioned resolution via search)
              await resolveReferenceMutation.mutateAsync({
                id: editingAnnotation.id,
                documentId: updates.body.source
              });
            }
            setShowAnnotationPopup(false);
            setEditingAnnotation(null);
          }
        }}
        onDeleteAnnotation={() => editingAnnotation && handleDeleteAnnotation(editingAnnotation.id)}
        onGenerateDocument={(title, prompt) => {
          if (editingAnnotation && onGenerateDocument) {
            onGenerateDocument(editingAnnotation.id, {
              title,
              ...(prompt && { prompt })
            });
            setShowAnnotationPopup(false);
            setEditingAnnotation(null);
          }
        }}
      />
    </div>
  );
}<|MERGE_RESOLUTION|>--- conflicted
+++ resolved
@@ -96,20 +96,11 @@
         ...annotation,  // Include all required fields (documentId, text, selector, entityTypes, etc.)
         resolvedDocumentName: annotation.referencedDocumentName
       });
-<<<<<<< HEAD
-      setSelectedText(getExactText(annotation.target.selector));
-      const posSelector = getTextPositionSelector(annotation.target.selector);
-      if (posSelector) {
-        setSelectionPosition({
-          start: posSelector.offset,
-          end: posSelector.offset + posSelector.length
-=======
       setSelectedText(annotation.exact);
       if (annotation.selector) {
         setAnnotationPosition({
           start: annotation.selector.offset,
           end: annotation.selector.offset + annotation.selector.length
->>>>>>> fff27302
         });
       }
 
@@ -131,15 +122,9 @@
       ...annotation,  // Include all required fields
       resolvedDocumentName: annotation.referencedDocumentName
     });
-<<<<<<< HEAD
-    setSelectedText(annotation.target.selector?.target.selector.exact || '');
-    if (annotation.target.selector) {
-      setSelectionPosition({
-=======
     setSelectedText(annotation.selector?.exact || '');
     if (annotation.selector) {
       setAnnotationPosition({
->>>>>>> fff27302
         start: annotation.selector.offset,
         end: annotation.selector.offset + annotation.selector.length
       });
@@ -156,20 +141,11 @@
         ...reference,  // Include all fields from reference (documentId, text, selector, etc.)
         resolvedDocumentName: 'Document'
       });
-<<<<<<< HEAD
-      setSelectedText(getExactText(reference.target.selector) || '');
-      const posSelector = getTextPositionSelector(reference.target.selector);
-      if (posSelector) {
-        setSelectionPosition({
-          start: posSelector.offset,
-          end: posSelector.offset + posSelector.length
-=======
       setSelectedText(reference.exact || '');
       if (reference.selector) {
         setAnnotationPosition({
           start: reference.selector.offset,
           end: reference.selector.offset + reference.selector.length
->>>>>>> fff27302
         });
       }
       setPopupPosition({ x: window.innerWidth / 2 - 200, y: window.innerHeight / 2 - 250 });
@@ -273,13 +249,8 @@
           ...annotation,
           type: 'highlight'
         });
-<<<<<<< HEAD
-        setShowSelectionPopup(true);
-      } else if (annotation.body.type === 'reference') {
-=======
         setShowAnnotationPopup(true);
       } else if (annotation.type === 'reference') {
->>>>>>> fff27302
         // Convert reference to highlight
         await convertReferenceToHighlight(references, annotation.id);
         onRefetchAnnotations?.();
@@ -521,13 +492,8 @@
             } else if (updates.body.source === null) {
               // Unlink document
               await deleteAnnotation(editingAnnotation.id, document.id);
-<<<<<<< HEAD
-              await addReference(document.id, selectedText, selectionPosition!, undefined, editingAnnotation.body.entityTypes?.[0]);
-            } else if (updates.body.source) {
-=======
               await addReference(document.id, selectedText, annotationPosition!, undefined, editingAnnotation.entityTypes?.[0], editingAnnotation.referenceType);
             } else if (updates.referencedDocumentId) {
->>>>>>> fff27302
               // Resolve reference to a document (old-fashioned resolution via search)
               await resolveReferenceMutation.mutateAsync({
                 id: editingAnnotation.id,
