'use client';

import React, { useRef, useState, useCallback, useEffect } from 'react';
import type { Annotation } from '@semiont/core-types';
import { getTextPositionSelector } from '@semiont/core-types';
import { useDocumentAnnotations } from '@/contexts/DocumentAnnotationsContext';
import { CodeMirrorRenderer } from '@/components/CodeMirrorRenderer';
import type { TextSegment as CMTextSegment } from '@/components/CodeMirrorRenderer';
import '@/styles/animations.css';

interface Props {
  content: string;
  highlights: Annotation[];
  references: Annotation[];
  onTextSelect?: (exact: string, position: { start: number; end: number }) => void;
  onAnnotationClick?: (annotation: Annotation) => void;
  onAnnotationRightClick?: (annotation: Annotation, x: number, y: number) => void;
  onAnnotationHover?: (annotationId: string | null) => void;
  hoveredAnnotationId?: string | null;
  scrollToAnnotationId?: string | null;
  editable?: boolean;
  enableWidgets?: boolean;
  onWikiLinkClick?: (pageName: string) => void;
  onEntityTypeClick?: (entityType: string) => void;
  onReferenceNavigate?: (documentId: string) => void;
  onUnresolvedReferenceClick?: (annotation: any) => void;
  getTargetDocumentName?: (documentId: string) => string | undefined;
  generatingReferenceId?: string | null;
  onDeleteAnnotation?: (annotation: any) => void;
  onConvertAnnotation?: (annotation: any) => void;
  showLineNumbers?: boolean;
}

interface TextSegment {
  exact: string;
  annotation?: Annotation;
  start: number;
  end: number;
}

// Segment text with annotations - SIMPLE because it's source view!
function segmentTextWithAnnotations(exact: string, annotations: Annotation[]): TextSegment[] {
  if (!exact) {
    return [{ exact: '', start: 0, end: 0 }];
  }

  const normalizedAnnotations = annotations
    .map(ann => {
      const posSelector = getTextPositionSelector(ann.target.selector);
      return {
        annotation: ann,
        start: posSelector?.offset ?? 0,
        end: (posSelector?.offset ?? 0) + (posSelector?.length ?? 0)
      };
    })
    .filter(a => a.start >= 0 && a.end <= exact.length && a.start < a.end)
    .sort((a, b) => a.start - b.start);

  if (normalizedAnnotations.length === 0) {
    return [{ exact, start: 0, end: exact.length }];
  }

  const segments: TextSegment[] = [];
  let position = 0;

  for (const { annotation, start, end } of normalizedAnnotations) {
    if (start < position) continue; // Skip overlapping annotations

    // Add text before annotation
    if (start > position) {
      segments.push({
        exact: exact.slice(position, start),
        start: position,
        end: start
      });
    }

    // Add annotated segment
    segments.push({
      exact: exact.slice(start, end),
      annotation,
      start,
      end
    });

    position = end;
  }

  // Add remaining text
  if (position < exact.length) {
    segments.push({
      exact: exact.slice(position),
      start: position,
      end: exact.length
    });
  }

  return segments;
}

export function AnnotateView({
  content,
  highlights,
  references,
  onTextSelect,
  onAnnotationClick,
  onAnnotationRightClick,
  onAnnotationHover,
  hoveredAnnotationId,
  scrollToAnnotationId,
  editable = false,
  enableWidgets = false,
  onWikiLinkClick,
  onEntityTypeClick,
  onReferenceNavigate,
  onUnresolvedReferenceClick,
  getTargetDocumentName,
  generatingReferenceId,
  onDeleteAnnotation,
  onConvertAnnotation,
  showLineNumbers = false
}: Props) {
  const { newAnnotationIds } = useDocumentAnnotations();
  const containerRef = useRef<HTMLDivElement>(null);
  const [annotationState, setSelectionState] = useState<{
    exact: string;
    start: number;
    end: number;
    rects: DOMRect[];
  } | null>(null);

  // Combine annotations
  const allAnnotations = [...highlights, ...references];
  const segments = segmentTextWithAnnotations(content, allAnnotations);

  // Handle text annotation with sparkle
  useEffect(() => {
    if (!onTextSelect) return;

    const container = containerRef.current;
    if (!container) return;

    const handleMouseUp = () => {
      const selection = window.getSelection();
      if (!selection || selection.isCollapsed || !selection.toString()) {
        setSelectionState(null);
        return;
      }

      const range = selection.getRangeAt(0);
      const rects = Array.from(range.getClientRects());
      const text = selection.toString();

      // Get the CodeMirror EditorView instance stored on the CodeMirror container
      const cmContainer = container.querySelector('.codemirror-renderer');
      const view = (cmContainer as any)?.__cmView;
      if (!view || !view.posAtDOM) {
        // Fallback: try to find text in source (won't work for duplicates)
        const start = content.indexOf(text);
        if (start === -1) {
          return;
        }
        const end = start + text.length;
        if (rects.length > 0) {
          setSelectionState({ exact: text, start, end, rects });
        }
        return;
      }

      // CodeMirror's posAtDOM gives us the position in the document from a DOM node/offset
      const start = view.posAtDOM(range.startContainer, range.startOffset);
      const end = start + text.length;

      if (start >= 0 && rects.length > 0) {
        setSelectionState({ exact: text, start, end, rects });

        // Announce to screen readers
        const announcement = document.createElement('div');
        announcement.setAttribute('role', 'status');
        announcement.setAttribute('aria-live', 'polite');
        announcement.className = 'sr-only';
        announcement.textContent = 'Text selected. Sparkle button available to create annotation, or press H for highlight, R for reference.';
        document.body.appendChild(announcement);
        setTimeout(() => announcement.remove(), 1000);
      }
    };
    
    const handleMouseDown = (e: MouseEvent) => {
      if (!(e.target as Element).closest('[data-annotation-ui]')) {
        setSelectionState(null);
      }
    };
    
    container.addEventListener('mouseup', handleMouseUp);
    document.addEventListener('mousedown', handleMouseDown);
    
    return () => {
      container.removeEventListener('mouseup', handleMouseUp);
      document.removeEventListener('mousedown', handleMouseDown);
    };
  }, [onTextSelect]);
  
  // Handle sparkle click
  const handleSparkleClick = useCallback(() => {
    if (annotationState && onTextSelect) {
      onTextSelect(annotationState.exact, {
        start: annotationState.start,
        end: annotationState.end
      });
      setSelectionState(null);
    }
<<<<<<< HEAD
  }, [selectionState, onTextSelect]);

  // Handle right-click on selection
=======
  }, [annotationState, onTextSelect]);
  
  // Handle right-click on annotation
>>>>>>> fff27302
  const handleContextMenu = useCallback((e: React.MouseEvent) => {
    if (annotationState && onTextSelect) {
      e.preventDefault();
      onTextSelect(annotationState.exact, {
        start: annotationState.start,
        end: annotationState.end
      });
      setSelectionState(null);
    }
<<<<<<< HEAD
  }, [selectionState, onTextSelect]);

=======
  }, [annotationState, onTextSelect]);
  
>>>>>>> fff27302
  // Convert segments to CodeMirror format
  const cmSegments: CMTextSegment[] = segments.map(seg => ({
    exact: seg.exact,
    annotation: seg.annotation as any, // Types are compatible
    start: seg.start,
    end: seg.end
  }));

  return (
    <div className="relative h-full" ref={containerRef} onContextMenu={handleContextMenu}>
      <CodeMirrorRenderer
        content={content}
        segments={cmSegments}
        onAnnotationClick={onAnnotationClick as any}
        onAnnotationRightClick={onAnnotationRightClick as any}
        {...(onAnnotationHover && { onAnnotationHover })}
        editable={false}
        newAnnotationIds={newAnnotationIds}
        {...(hoveredAnnotationId !== undefined && { hoveredAnnotationId })}
        {...(scrollToAnnotationId !== undefined && { scrollToAnnotationId })}
        sourceView={true}
        showLineNumbers={showLineNumbers}
        enableWidgets={enableWidgets}
        {...(onWikiLinkClick && { onWikiLinkClick })}
        {...(onEntityTypeClick && { onEntityTypeClick })}
        {...(onReferenceNavigate && { onReferenceNavigate })}
        {...(onUnresolvedReferenceClick && { onUnresolvedReferenceClick })}
        {...(getTargetDocumentName && { getTargetDocumentName })}
        {...(generatingReferenceId !== undefined && { generatingReferenceId })}
        {...(onDeleteAnnotation && { onDeleteAnnotation })}
        {...(onConvertAnnotation && { onConvertAnnotation })}
      />
      
      {/* Sparkle UI - THE GOOD STUFF WE'RE KEEPING! */}
      {annotationState && onTextSelect && (
        <>
          {/* Dashed ring around selection */}
          {annotationState.rects.map((rect, index) => (
            <div
              key={index}
              className="absolute pointer-events-none z-40"
              style={{
                left: `${rect.left - containerRef.current!.getBoundingClientRect().left}px`,
                top: `${rect.top - containerRef.current!.getBoundingClientRect().top}px`,
                width: `${rect.width}px`,
                height: `${rect.height}px`,
                border: '2px dashed rgba(250, 204, 21, 0.6)',
                borderRadius: '3px',
                backgroundColor: 'rgba(254, 240, 138, 0.2)',
                animation: 'pulse 2s ease-in-out infinite'
              }}
            />
          ))}
          
          {/* Sparkle at the end */}
          {(() => {
            const lastRect = annotationState.rects[annotationState.rects.length - 1];
            const containerRect = containerRef.current?.getBoundingClientRect();
            if (!lastRect || !containerRect) return null;
            
            return (
              <button
                onClick={handleSparkleClick}
                className="absolute z-50 hover:scale-125 transition-transform cursor-pointer animate-bounce focus:outline-none focus:ring-2 focus:ring-yellow-500 focus:ring-offset-2"
                style={{
                  left: `${lastRect.right - containerRect.left + 5}px`,
                  top: `${lastRect.top - containerRect.top + lastRect.height / 2}px`,
                  transform: 'translateY(-50%)'
                }}
                aria-label="Create annotation from selected text. Press H for highlight or R for reference."
                title="Click to create highlight • Right-click for more options"
                data-annotation-ui
              >
                <span className="relative inline-flex items-center justify-center">
                  {/* Pulsing ring animation */}
                  <span className="absolute inset-0 rounded-full bg-yellow-400 dark:bg-yellow-500 opacity-75 animate-ping" aria-hidden="true"></span>
                  {/* Solid background circle */}
                  <span className="relative inline-flex items-center justify-center w-8 h-8 rounded-full bg-white dark:bg-gray-800 ring-2 ring-yellow-400 dark:ring-yellow-500 shadow-lg">
                    <span className="text-xl" aria-hidden="true">✨</span>
                  </span>
                </span>
              </button>
            );
          })()}
        </>
      )}
    </div>
  );
}<|MERGE_RESOLUTION|>--- conflicted
+++ resolved
@@ -209,15 +209,9 @@
       });
       setSelectionState(null);
     }
-<<<<<<< HEAD
-  }, [selectionState, onTextSelect]);
-
-  // Handle right-click on selection
-=======
   }, [annotationState, onTextSelect]);
   
   // Handle right-click on annotation
->>>>>>> fff27302
   const handleContextMenu = useCallback((e: React.MouseEvent) => {
     if (annotationState && onTextSelect) {
       e.preventDefault();
@@ -227,13 +221,8 @@
       });
       setSelectionState(null);
     }
-<<<<<<< HEAD
-  }, [selectionState, onTextSelect]);
-
-=======
   }, [annotationState, onTextSelect]);
   
->>>>>>> fff27302
   // Convert segments to CodeMirror format
   const cmSegments: CMTextSegment[] = segments.map(seg => ({
     exact: seg.exact,
