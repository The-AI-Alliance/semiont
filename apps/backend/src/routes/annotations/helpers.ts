<<<<<<< HEAD
// Helper functions for selection routes
import type { Document } from '@semiont/core-types';
=======
// Helper functions for annotation routes
import type { Document, Annotation } from '@semiont/core-types';
>>>>>>> fff27302

export function formatDocument(doc: Document): any {
  return {
    id: doc.id,
    name: doc.name,
    contentType: doc.contentType,
    archived: doc.archived || false,
    entityTypes: doc.entityTypes || [],
    creator: doc.creator,
    created: doc.created, // Already ISO string
  };
}

export function formatDocumentWithContent(doc: Document, content: string): any {
  return {
    ...formatDocument(doc),
    content,
  };
}
<|MERGE_RESOLUTION|>--- conflicted
+++ resolved
@@ -1,10 +1,5 @@
-<<<<<<< HEAD
-// Helper functions for selection routes
+// Helper functions for annotation routes
 import type { Document } from '@semiont/core-types';
-=======
-// Helper functions for annotation routes
-import type { Document, Annotation } from '@semiont/core-types';
->>>>>>> fff27302
 
 export function formatDocument(doc: Document): any {
   return {
