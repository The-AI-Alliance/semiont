import { createRoute, z } from '@hono/zod-openapi';
import { HTTPException } from 'hono/http-exception';
import { getGraphDatabase } from '../../../graph/factory';
import { getStorageService } from '../../../storage/filesystem';
import type { Document, CreateDocumentInput } from '@semiont/core-types';
import { CREATION_METHODS } from '@semiont/core-types';
import { calculateChecksum } from '@semiont/utils';
import { formatDocument } from '../helpers';
import type { DocumentsRouterType } from '../shared';

// Local schemas to avoid TypeScript hanging
const CreateFromSelectionRequest = z.object({
  name: z.string(),
  content: z.string(),
  contentType: z.string().optional(),
  metadata: z.record(z.string(), z.any()).optional(),
});

const CreateFromSelectionResponse = z.object({
  document: z.any(),
  annotations: z.array(z.any()),
});

export const createDocumentFromAnnotationRoute = createRoute({
  method: 'post',
  path: '/api/documents/from-annotation/{annotationId}',
  summary: 'Create Document from Annotation',
  description: 'Create a new document from an annotation/reference',
  tags: ['Documents'],
  security: [{ bearerAuth: [] }],
  request: {
    params: z.object({
      annotationId: z.string(),
    }),
    body: {
      content: {
        'application/json': {
          schema: CreateFromSelectionRequest,
        },
      },
    },
  },
  responses: {
    201: {
      content: {
        'application/json': {
          schema: CreateFromSelectionResponse,
        },
      },
      description: 'Document created from annotation',
    },
  },
});

export function registerCreateDocumentFromAnnotation(router: DocumentsRouterType) {
  router.openapi(createDocumentFromAnnotationRoute, async (c) => {
    const { annotationId } = c.req.valid('param');
    const body = c.req.valid('json');
    const user = c.get('user');
    const graphDb = await getGraphDatabase();
    const storage = getStorageService();

    const annotation = await graphDb.getAnnotation(annotationId);
    if (!annotation) {
      throw new HTTPException(404, { message: 'Annotation not found' });
    }

    const checksum = calculateChecksum(body.content);
    const document: Document = {
      id: Math.random().toString(36).substring(2, 11),
      name: body.name,
      archived: false,
      contentType: body.contentType || 'text/plain',
<<<<<<< HEAD
      entityTypes: selection.body.entityTypes || [],
      creationMethod: CREATION_METHODS.REFERENCE,
      sourceAnnotationId: selectionId,
      sourceDocumentId: selection.target.source,
=======
      entityTypes: annotation.entityTypes || [],
      creationMethod: CREATION_METHODS.REFERENCE,
      sourceAnnotationId: annotationId,
      sourceDocumentId: annotation.documentId,
>>>>>>> fff27302
      contentChecksum: checksum,
      creator: user.id,
      created: new Date().toISOString(),
    };

    const documentId = `doc-sha256:${checksum}`;

    const createInput: CreateDocumentInput & { id: string } = {
      id: documentId,
      name: document.name,
      entityTypes: document.entityTypes,
      content: body.content,
      contentType: document.contentType,
      contentChecksum: document.contentChecksum!,
      creator: document.creator!,
      creationMethod: document.creationMethod,
      sourceAnnotationId: document.sourceAnnotationId,
      sourceDocumentId: document.sourceDocumentId,
    };

    const savedDoc = await graphDb.createDocument(createInput);
    await storage.saveDocument(documentId, Buffer.from(body.content));

    // Update the annotation to resolve to the new document
    await graphDb.resolveReference(annotationId, savedDoc.id);

    const highlights = await graphDb.getHighlights(savedDoc.id);
    const references = await graphDb.getReferences(savedDoc.id);

    return c.json({
      document: formatDocument(savedDoc),
      annotations: [...highlights, ...references],
    }, 201);
  });
}<|MERGE_RESOLUTION|>--- conflicted
+++ resolved
@@ -71,17 +71,10 @@
       name: body.name,
       archived: false,
       contentType: body.contentType || 'text/plain',
-<<<<<<< HEAD
-      entityTypes: selection.body.entityTypes || [],
-      creationMethod: CREATION_METHODS.REFERENCE,
-      sourceAnnotationId: selectionId,
-      sourceDocumentId: selection.target.source,
-=======
       entityTypes: annotation.entityTypes || [],
       creationMethod: CREATION_METHODS.REFERENCE,
       sourceAnnotationId: annotationId,
       sourceDocumentId: annotation.documentId,
->>>>>>> fff27302
       contentChecksum: checksum,
       creator: user.id,
       created: new Date().toISOString(),
