--- conflicted
+++ resolved
@@ -37,13 +37,8 @@
     // Get all annotations that reference this document
     const references = await graphDb.getDocumentReferencedBy(id);
 
-<<<<<<< HEAD
     // Get unique documents from the selections
     const docIds = [...new Set(references.map(ref => ref.target.source))];
-=======
-    // Get unique documents from the annotations
-    const docIds = [...new Set(references.map(ref => ref.documentId))];
->>>>>>> fff27302
     const documents = await Promise.all(docIds.map(docId => graphDb.getDocument(docId)));
 
     // Build document map for lookup
